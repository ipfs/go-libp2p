package config

import (
	"context"
	"crypto/rand"
	"fmt"
	"time"

	"github.com/libp2p/go-libp2p-core/connmgr"
	"github.com/libp2p/go-libp2p-core/crypto"
	"github.com/libp2p/go-libp2p-core/host"
	"github.com/libp2p/go-libp2p-core/metrics"
	"github.com/libp2p/go-libp2p-core/network"
	"github.com/libp2p/go-libp2p-core/peer"
	"github.com/libp2p/go-libp2p-core/peerstore"
	"github.com/libp2p/go-libp2p-core/pnet"
	"github.com/libp2p/go-libp2p-core/routing"
	"github.com/libp2p/go-libp2p-core/transport"
	"github.com/libp2p/go-libp2p-peerstore/pstoremem"

	bhost "github.com/libp2p/go-libp2p/p2p/host/basic"
	relay "github.com/libp2p/go-libp2p/p2p/host/relay"
	routed "github.com/libp2p/go-libp2p/p2p/host/routed"

	autonat "github.com/libp2p/go-libp2p-autonat"
	blankhost "github.com/libp2p/go-libp2p-blankhost"
	circuit "github.com/libp2p/go-libp2p-circuit"
	discovery "github.com/libp2p/go-libp2p-discovery"
	swarm "github.com/libp2p/go-libp2p-swarm"
	tptu "github.com/libp2p/go-libp2p-transport-upgrader"

	logging "github.com/ipfs/go-log"
	ma "github.com/multiformats/go-multiaddr"
)

var log = logging.Logger("p2p-config")

// AddrsFactory is a function that takes a set of multiaddrs we're listening on and
// returns the set of multiaddrs we should advertise to the network.
type AddrsFactory = bhost.AddrsFactory

// NATManagerC is a NATManager constructor.
type NATManagerC func(network.Network) bhost.NATManager

type RoutingC func(host.Host) (routing.PeerRouting, error)

<<<<<<< HEAD
// AutoNATMode defines the AutoNAT behavior for the libp2p host.
//
=======
// autoNATConfig defines the AutoNAT behavior for the libp2p host.
type AutoNATConfig struct {
	ForceReachability   *network.Reachability
	EnableService       bool
	ThrottleGlobalLimit int
	ThrottlePeerLimit   int
	ThrottleInterval    time.Duration
}

>>>>>>> b42ba0fa
// Config describes a set of settings for a libp2p node
//
// This is *not* a stable interface. Use the options defined in the root
// package.
type Config struct {
	// UserAgent is the identifier this node will send to other peers when
	// identifying itself, e.g. via the identify protocol.
	//
	// Set it via the UserAgent option function.
	UserAgent string

	PeerKey crypto.PrivKey

	Transports         []TptC
	Muxers             []MsMuxC
	SecurityTransports []MsSecC
	Insecure           bool
	PSK                pnet.PSK

	RelayCustom bool
	Relay       bool
	RelayOpts   []circuit.RelayOpt

	ListenAddrs     []ma.Multiaddr
	AddrsFactory    bhost.AddrsFactory
	ConnectionGater connmgr.ConnectionGater

	ConnManager connmgr.ConnManager
	NATManager  NATManagerC
	Peerstore   peerstore.Peerstore
	Reporter    metrics.Reporter

	DisablePing bool

	Routing RoutingC

	EnableAutoRelay bool
	AutoNATConfig
	StaticRelays []peer.AddrInfo
}

func (cfg *Config) makeSwarm(ctx context.Context) (*swarm.Swarm, error) {
	if cfg.Peerstore == nil {
		return nil, fmt.Errorf("no peerstore specified")
	}

	// Check this early. Prevents us from even *starting* without verifying this.
	if pnet.ForcePrivateNetwork && len(cfg.PSK) == 0 {
		log.Error("tried to create a libp2p node with no Private" +
			" Network Protector but usage of Private Networks" +
			" is forced by the enviroment")
		// Note: This is *also* checked the upgrader itself so it'll be
		// enforced even *if* you don't use the libp2p constructor.
		return nil, pnet.ErrNotInPrivateNetwork
	}

	if cfg.PeerKey == nil {
		return nil, fmt.Errorf("no peer key specified")
	}

	// Obtain Peer ID from public key
	pid, err := peer.IDFromPublicKey(cfg.PeerKey.GetPublic())
	if err != nil {
		return nil, err
	}

	if err := cfg.Peerstore.AddPrivKey(pid, cfg.PeerKey); err != nil {
		return nil, err
	}
	if err := cfg.Peerstore.AddPubKey(pid, cfg.PeerKey.GetPublic()); err != nil {
		return nil, err
	}

	// TODO: Make the swarm implementation configurable.
	swrm := swarm.NewSwarm(ctx, pid, cfg.Peerstore, cfg.Reporter, cfg.ConnectionGater)
	return swrm, nil
}

func (cfg *Config) addTransports(ctx context.Context, h host.Host) (err error) {
	swrm, ok := h.Network().(transport.TransportNetwork)
	if !ok {
		// Should probably skip this if no transports.
		return fmt.Errorf("swarm does not support transports")
	}
	upgrader := new(tptu.Upgrader)
	upgrader.PSK = cfg.PSK
	upgrader.ConnGater = cfg.ConnectionGater
	if cfg.Insecure {
		upgrader.Secure = makeInsecureTransport(h.ID(), cfg.PeerKey)
	} else {
		upgrader.Secure, err = makeSecurityTransport(h, cfg.SecurityTransports)
		if err != nil {
			return err
		}
	}

	upgrader.Muxer, err = makeMuxer(h, cfg.Muxers)
	if err != nil {
		return err
	}

	tpts, err := makeTransports(h, upgrader, cfg.ConnectionGater, cfg.Transports)
	if err != nil {
		return err
	}
	for _, t := range tpts {
		err = swrm.AddTransport(t)
		if err != nil {
			return err
		}
	}

	if cfg.Relay {
		err := circuit.AddRelayTransport(ctx, h, upgrader, cfg.RelayOpts...)
		if err != nil {
			h.Close()
			return err
		}
	}

	return nil
}

// NewNode constructs a new libp2p Host from the Config.
//
// This function consumes the config. Do not reuse it (really!).
func (cfg *Config) NewNode(ctx context.Context) (host.Host, error) {
	swrm, err := cfg.makeSwarm(ctx)
	if err != nil {
		return nil, err
	}

	h, err := bhost.NewHost(ctx, swrm, &bhost.HostOpts{
		ConnManager:  cfg.ConnManager,
		AddrsFactory: cfg.AddrsFactory,
		NATManager:   cfg.NATManager,
		EnablePing:   !cfg.DisablePing,
		UserAgent:    cfg.UserAgent,
	})

	if err != nil {
		swrm.Close()
		return nil, err
	}

	// XXX: This is the only sane way to get a context out that's guaranteed
	// to be canceled when we shut down.
	//
	// TODO: Stop using contexts to stop services. This is just lazy.
	// Contexts are for canceling requests, services should be managed
	// explicitly.
	ctx = swrm.Context()

	if cfg.Relay {
		// If we've enabled the relay, we should filter out relay
		// addresses by default.
		//
		// TODO: We shouldn't be doing this here.
		oldFactory := h.AddrsFactory
		h.AddrsFactory = func(addrs []ma.Multiaddr) []ma.Multiaddr {
			return oldFactory(relay.Filter(addrs))
		}
	}

	err = cfg.addTransports(ctx, h)
	if err != nil {
		h.Close()
		return nil, err
	}

	// TODO: This method succeeds if listening on one address succeeds. We
	// should probably fail if listening on *any* addr fails.
	if err := h.Network().Listen(cfg.ListenAddrs...); err != nil {
		h.Close()
		return nil, err
	}

	// Configure routing and autorelay
	var router routing.PeerRouting
	if cfg.Routing != nil {
		router, err = cfg.Routing(h)
		if err != nil {
			h.Close()
			return nil, err
		}
	}

	// Note: h.AddrsFactory may be changed by AutoRelay, but non-relay version is
	// used by AutoNAT below.
	addrF := h.AddrsFactory
	if cfg.EnableAutoRelay {
		if !cfg.Relay {
			h.Close()
			return nil, fmt.Errorf("cannot enable autorelay; relay is not enabled")
		}

		hop := false
		for _, opt := range cfg.RelayOpts {
			if opt == circuit.OptHop {
				hop = true
				break
			}
		}

		if !hop && len(cfg.StaticRelays) > 0 {
			_ = relay.NewAutoRelay(ctx, h, nil, router, cfg.StaticRelays)
		} else {
			if router == nil {
				h.Close()
				return nil, fmt.Errorf("cannot enable autorelay; no routing for discovery")
			}

			crouter, ok := router.(routing.ContentRouting)
			if !ok {
				h.Close()
				return nil, fmt.Errorf("cannot enable autorelay; no suitable routing for discovery")
			}

			discovery := discovery.NewRoutingDiscovery(crouter)

			if hop {
				// advertise ourselves
				relay.Advertise(ctx, discovery)
			} else {
				_ = relay.NewAutoRelay(ctx, h, discovery, router, cfg.StaticRelays)
			}
		}
	}

	autonatOpts := []autonat.Option{
		autonat.UsingAddresses(func() []ma.Multiaddr {
			return addrF(h.AllAddrs())
		}),
	}
	if cfg.AutoNATConfig.ThrottleInterval != 0 {
		autonatOpts = append(autonatOpts,
			autonat.WithThrottling(cfg.AutoNATConfig.ThrottleGlobalLimit, cfg.AutoNATConfig.ThrottleInterval),
			autonat.WithPeerThrottling(cfg.AutoNATConfig.ThrottlePeerLimit))
	}
	if cfg.AutoNATConfig.EnableService {
		autonatPrivKey, _, err := crypto.GenerateEd25519Key(rand.Reader)
		if err != nil {
			return nil, err
		}

		// Pull out the pieces of the config that we _actually_ care about.
		// Specifically, don't setup things like autorelay, listeners,
		// identify, etc.
		autoNatCfg := Config{
			Transports:         cfg.Transports,
			Muxers:             cfg.Muxers,
			SecurityTransports: cfg.SecurityTransports,
			Insecure:           cfg.Insecure,
			PSK:                cfg.PSK,
			ConnectionGater:    cfg.ConnectionGater,
			Reporter:           cfg.Reporter,
			PeerKey:            autonatPrivKey,

			Peerstore: pstoremem.NewPeerstore(),
		}

		dialer, err := autoNatCfg.makeSwarm(ctx)
		if err != nil {
			h.Close()
			return nil, err
		}
		dialerHost := blankhost.NewBlankHost(dialer)
		err = autoNatCfg.addTransports(ctx, dialerHost)
		if err != nil {
			dialerHost.Close()
			h.Close()
			return nil, err
		}
		// NOTE: We're dropping the blank host here but that's fine. It
		// doesn't really _do_ anything and doesn't even need to be
		// closed (as long as we close the underlying network).
		autonatOpts = append(autonatOpts, autonat.EnableService(dialerHost.Network()))
	}
	if cfg.AutoNATConfig.ForceReachability != nil {
		autonatOpts = append(autonatOpts, autonat.WithReachability(*cfg.AutoNATConfig.ForceReachability))
	}

	if _, err = autonat.New(ctx, h, autonatOpts...); err != nil {
		h.Close()
		return nil, fmt.Errorf("cannot enable autorelay; autonat failed to start: %v", err)
	}

	// start the host background tasks
	h.Start()

	if router != nil {
		return routed.Wrap(h, router), nil
	}
	return h, nil
}

// Option is a libp2p config option that can be given to the libp2p constructor
// (`libp2p.New`).
type Option func(cfg *Config) error

// Apply applies the given options to the config, returning the first error
// encountered (if any).
func (cfg *Config) Apply(opts ...Option) error {
	for _, opt := range opts {
		if opt == nil {
			continue
		}
		if err := opt(cfg); err != nil {
			return err
		}
	}
	return nil
}<|MERGE_RESOLUTION|>--- conflicted
+++ resolved
@@ -44,11 +44,7 @@
 
 type RoutingC func(host.Host) (routing.PeerRouting, error)
 
-<<<<<<< HEAD
-// AutoNATMode defines the AutoNAT behavior for the libp2p host.
-//
-=======
-// autoNATConfig defines the AutoNAT behavior for the libp2p host.
+// AutoNATConfig defines the AutoNAT behavior for the libp2p host.
 type AutoNATConfig struct {
 	ForceReachability   *network.Reachability
 	EnableService       bool
@@ -57,7 +53,6 @@
 	ThrottleInterval    time.Duration
 }
 
->>>>>>> b42ba0fa
 // Config describes a set of settings for a libp2p node
 //
 // This is *not* a stable interface. Use the options defined in the root
