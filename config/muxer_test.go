package config

import (
	"context"
	"testing"

	"github.com/libp2p/go-libp2p-core/host"
	"github.com/libp2p/go-libp2p-core/peer"
	swarmt "github.com/libp2p/go-libp2p-swarm/testing"
	yamux "github.com/libp2p/go-libp2p-yamux"
	bhost "github.com/libp2p/go-libp2p/p2p/host/basic"
<<<<<<< HEAD
	mux "github.com/libp2p/go-libp2p-core/mux"
	yamux "github.com/whyrusleeping/go-smux-yamux"
=======
	mux "github.com/libp2p/go-stream-muxer"
>>>>>>> 6813fdd0
)

func TestMuxerSimple(t *testing.T) {
	// single
	_, err := MuxerConstructor(func(_ peer.ID) mux.Transport { return nil })
	if err != nil {
		t.Fatal(err)
	}
}

func TestMuxerByValue(t *testing.T) {
	_, err := MuxerConstructor(yamux.DefaultTransport)
	if err != nil {
		t.Fatal(err)
	}
}
func TestMuxerDuplicate(t *testing.T) {
	_, err := MuxerConstructor(func(_ peer.ID, _ peer.ID) mux.Transport { return nil })
	if err != nil {
		t.Fatal(err)
	}
}

func TestMuxerError(t *testing.T) {
	_, err := MuxerConstructor(func() (mux.Transport, error) { return nil, nil })
	if err != nil {
		t.Fatal(err)
	}
}

func TestMuxerBadTypes(t *testing.T) {
	for i, f := range []interface{}{
		func() error { return nil },
		func() string { return "" },
		func() {},
		func(string) mux.Transport { return nil },
		func(string) (mux.Transport, error) { return nil, nil },
		nil,
		"testing",
	} {

		if _, err := MuxerConstructor(f); err == nil {
			t.Fatalf("constructor %d with type %T should have failed", i, f)
		}
	}
}

func TestCatchDuplicateTransportsMuxer(t *testing.T) {
	ctx := context.Background()
	h := bhost.New(swarmt.GenSwarm(t, ctx))
	yamuxMuxer, err := MuxerConstructor(yamux.DefaultTransport)
	if err != nil {
		t.Fatal(err)
	}

	var tests = map[string]struct {
		h             host.Host
		transports    []MsMuxC
		expectedError string
	}{
		"no duplicate transports": {
			h:             h,
			transports:    []MsMuxC{MsMuxC{yamuxMuxer, "yamux"}},
			expectedError: "",
		},
		"duplicate transports": {
			h: h,
			transports: []MsMuxC{
				MsMuxC{yamuxMuxer, "yamux"},
				MsMuxC{yamuxMuxer, "yamux"},
			},
			expectedError: "duplicate muxer transport: yamux",
		},
	}
	for testName, test := range tests {
		t.Run(testName, func(t *testing.T) {
			_, err = makeMuxer(test.h, test.transports)
			if err != nil {
				if err.Error() != test.expectedError {
					t.Errorf(
						"\nexpected: [%v]\nactual:   [%v]\n",
						test.expectedError,
						err,
					)
				}
			}
		})
	}
}<|MERGE_RESOLUTION|>--- conflicted
+++ resolved
@@ -7,19 +7,15 @@
 	"github.com/libp2p/go-libp2p-core/host"
 	"github.com/libp2p/go-libp2p-core/peer"
 	swarmt "github.com/libp2p/go-libp2p-swarm/testing"
+	bhost "github.com/libp2p/go-libp2p/p2p/host/basic"
+
+	mux "github.com/libp2p/go-libp2p-core/mux"
 	yamux "github.com/libp2p/go-libp2p-yamux"
-	bhost "github.com/libp2p/go-libp2p/p2p/host/basic"
-<<<<<<< HEAD
-	mux "github.com/libp2p/go-libp2p-core/mux"
-	yamux "github.com/whyrusleeping/go-smux-yamux"
-=======
-	mux "github.com/libp2p/go-stream-muxer"
->>>>>>> 6813fdd0
 )
 
 func TestMuxerSimple(t *testing.T) {
 	// single
-	_, err := MuxerConstructor(func(_ peer.ID) mux.Transport { return nil })
+	_, err := MuxerConstructor(func(_ peer.ID) mux.Multiplexer { return nil })
 	if err != nil {
 		t.Fatal(err)
 	}
@@ -32,14 +28,14 @@
 	}
 }
 func TestMuxerDuplicate(t *testing.T) {
-	_, err := MuxerConstructor(func(_ peer.ID, _ peer.ID) mux.Transport { return nil })
+	_, err := MuxerConstructor(func(_ peer.ID, _ peer.ID) mux.Multiplexer { return nil })
 	if err != nil {
 		t.Fatal(err)
 	}
 }
 
 func TestMuxerError(t *testing.T) {
-	_, err := MuxerConstructor(func() (mux.Transport, error) { return nil, nil })
+	_, err := MuxerConstructor(func() (mux.Multiplexer, error) { return nil, nil })
 	if err != nil {
 		t.Fatal(err)
 	}
@@ -50,8 +46,8 @@
 		func() error { return nil },
 		func() string { return "" },
 		func() {},
-		func(string) mux.Transport { return nil },
-		func(string) (mux.Transport, error) { return nil, nil },
+		func(string) mux.Multiplexer { return nil },
+		func(string) (mux.Multiplexer, error) { return nil, nil },
 		nil,
 		"testing",
 	} {
