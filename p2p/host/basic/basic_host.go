--- conflicted
+++ resolved
@@ -225,11 +225,7 @@
 	}
 
 	if opts.EnableHolePunching {
-<<<<<<< HEAD
-		h.hps, err = holepunch.NewHolePunchService(h, h.ids)
-=======
 		h.hps, err = holepunch.NewHolePunchService(h, h.ids, false)
->>>>>>> 6f0f02d3
 		if err != nil {
 			return nil, fmt.Errorf("failed to create hole punch service: %w", err)
 		}
