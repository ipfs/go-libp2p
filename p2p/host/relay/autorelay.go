package relay

import (
	"context"
	"fmt"
	"math/rand"
	"sync"
	"time"

	basic "github.com/libp2p/go-libp2p/p2p/host/basic"

	autonat "github.com/libp2p/go-libp2p-autonat"
	_ "github.com/libp2p/go-libp2p-circuit"
	discovery "github.com/libp2p/go-libp2p-discovery"
	"github.com/libp2p/go-libp2p-core/network"
	"github.com/libp2p/go-libp2p-core/peer"
	pstore "github.com/libp2p/go-libp2p-peerstore"
	routing "github.com/libp2p/go-libp2p-routing"
	ma "github.com/multiformats/go-multiaddr"
	manet "github.com/multiformats/go-multiaddr-net"
)

const (
	RelayRendezvous = "/libp2p/relay"
)

var (
	DesiredRelays = 3

	BootDelay = 20 * time.Second
)

// AutoRelay is a Host that uses relays for connectivity when a NAT is detected.
type AutoRelay struct {
	host     *basic.BasicHost
	discover discovery.Discoverer
	router   routing.PeerRouting
	autonat  autonat.AutoNAT
	addrsF   basic.AddrsFactory

	disconnect chan struct{}

	mx     sync.Mutex
	relays map[peer.ID]struct{}
	status autonat.NATStatus

	cachedAddrs       []ma.Multiaddr
	cachedAddrsExpiry time.Time
}

func NewAutoRelay(ctx context.Context, bhost *basic.BasicHost, discover discovery.Discoverer, router routing.PeerRouting) *AutoRelay {
	ar := &AutoRelay{
		host:       bhost,
		discover:   discover,
		router:     router,
		addrsF:     bhost.AddrsFactory,
		relays:     make(map[peer.ID]struct{}),
		disconnect: make(chan struct{}, 1),
		status:     autonat.NATStatusUnknown,
	}
	ar.autonat = autonat.NewAutoNAT(ctx, bhost, ar.baseAddrs)
	bhost.AddrsFactory = ar.hostAddrs
	bhost.Network().Notify(ar)
	go ar.background(ctx)
	return ar
}

func (ar *AutoRelay) baseAddrs() []ma.Multiaddr {
	return ar.addrsF(ar.host.AllAddrs())
}

func (ar *AutoRelay) hostAddrs(addrs []ma.Multiaddr) []ma.Multiaddr {
	return ar.relayAddrs(ar.addrsF(addrs))
}

func (ar *AutoRelay) background(ctx context.Context) {
	select {
	case <-time.After(autonat.AutoNATBootDelay + BootDelay):
	case <-ctx.Done():
		return
	}

	// when true, we need to identify push
	push := false

	for {
		wait := autonat.AutoNATRefreshInterval
		switch ar.autonat.Status() {
		case autonat.NATStatusUnknown:
			ar.mx.Lock()
			ar.status = autonat.NATStatusUnknown
			ar.mx.Unlock()
			wait = autonat.AutoNATRetryInterval

		case autonat.NATStatusPublic:
			ar.mx.Lock()
			if ar.status != autonat.NATStatusPublic {
				push = true
			}
			ar.status = autonat.NATStatusPublic
			ar.mx.Unlock()

		case autonat.NATStatusPrivate:
			update := ar.findRelays(ctx)
			ar.mx.Lock()
			if update || ar.status != autonat.NATStatusPrivate {
				push = true
			}
			ar.status = autonat.NATStatusPrivate
			ar.mx.Unlock()
		}

		if push {
			ar.mx.Lock()
			ar.cachedAddrs = nil
			ar.mx.Unlock()
			push = false
			ar.host.PushIdentify()
		}

		select {
		case <-ar.disconnect:
			push = true
		case <-time.After(wait):
		case <-ctx.Done():
			return
		}
	}
}

func (ar *AutoRelay) findRelays(ctx context.Context) bool {
	if ar.numRelays() >= DesiredRelays {
		return false
	}

	update := false
	for retry := 0; retry < 5; retry++ {
		if retry > 0 {
			log.Debug("no relays connected; retrying in 30s")
			select {
			case <-time.After(30 * time.Second):
			case <-ctx.Done():
				return update
			}
		}

		update = ar.findRelaysOnce(ctx) || update
		if ar.numRelays() > 0 {
			return update
		}
	}
	return update
}

func (ar *AutoRelay) findRelaysOnce(ctx context.Context) bool {
	pis, err := ar.discoverRelays(ctx)
	if err != nil {
		log.Debugf("error discovering relays: %s", err)
		return false
	}
	log.Debugf("discovered %d relays", len(pis))
	pis = ar.selectRelays(ctx, pis)
	log.Debugf("selected %d relays", len(pis))

	update := false
	for _, pi := range pis {
		update = ar.tryRelay(ctx, pi) || update
		if ar.numRelays() >= DesiredRelays {
			break
		}
	}
	return update
}

func (ar *AutoRelay) numRelays() int {
	ar.mx.Lock()
	defer ar.mx.Unlock()
	return len(ar.relays)
}

// usingRelay returns if we're currently using the given relay.
func (ar *AutoRelay) usingRelay(p peer.ID) bool {
	ar.mx.Lock()
	defer ar.mx.Unlock()
	_, ok := ar.relays[p]
	return ok
}

// addRelay adds the given relay to our set of relays.
// returns true when we add a new relay
func (ar *AutoRelay) tryRelay(ctx context.Context, pi pstore.PeerInfo) bool {
	if ar.usingRelay(pi.ID) {
		return false
	}

	if !ar.connect(ctx, pi) {
		return false
	}

	ar.mx.Lock()
	defer ar.mx.Unlock()

	// make sure we're still connected.
	if ar.host.Network().Connectedness(pi.ID) != inet.Connected {
		return false
	}
	ar.relays[pi.ID] = struct{}{}

	return true
}

func (ar *AutoRelay) connect(ctx context.Context, pi pstore.PeerInfo) bool {
	ctx, cancel := context.WithTimeout(ctx, 60*time.Second)
	defer cancel()

	if len(pi.Addrs) == 0 {
		var err error
		pi, err = ar.router.FindPeer(ctx, pi.ID)
		if err != nil {
			log.Debugf("error finding relay peer %s: %s", pi.ID, err.Error())
			return false
		}
	}

	err := ar.host.Connect(ctx, pi)
	if err != nil {
		log.Debugf("error connecting to relay %s: %s", pi.ID, err.Error())
		return false
	}

	// tag the connection as very important
	ar.host.ConnManager().TagPeer(pi.ID, "relay", 42)
	return true
}

func (ar *AutoRelay) discoverRelays(ctx context.Context) ([]pstore.PeerInfo, error) {
	ctx, cancel := context.WithTimeout(ctx, 30*time.Second)
	defer cancel()
	return discovery.FindPeers(ctx, ar.discover, RelayRendezvous, discovery.Limit(1000))
}

func (ar *AutoRelay) selectRelays(ctx context.Context, pis []pstore.PeerInfo) []pstore.PeerInfo {
	// TODO better relay selection strategy; this just selects random relays
	//      but we should probably use ping latency as the selection metric

	shuffleRelays(pis)
	return pis
}

// This function is computes the NATed relay addrs when our status is private:
// - The public addrs are removed from the address set.
// - The non-public addrs are included verbatim so that peers behind the same NAT/firewall
//   can still dial us directly.
// - On top of those, we add the relay-specific addrs for the relays to which we are
//   connected. For each non-private relay addr, we encapsulate the p2p-circuit addr
//   through which we can be dialed.
func (ar *AutoRelay) relayAddrs(addrs []ma.Multiaddr) []ma.Multiaddr {
	ar.mx.Lock()
	defer ar.mx.Unlock()

	if ar.status != autonat.NATStatusPrivate {
		return addrs
	}

	if ar.cachedAddrs != nil && time.Now().Before(ar.cachedAddrsExpiry) {
		return ar.cachedAddrs
	}

	raddrs := make([]ma.Multiaddr, 0, 4*len(ar.relays)+4)

	// only keep private addrs from the original addr set
	for _, addr := range addrs {
		if manet.IsPrivateAddr(addr) {
			raddrs = append(raddrs, addr)
		}
	}

	// add relay specific addrs to the list
	for p := range ar.relays {
		addrs := cleanupAddressSet(ar.host.Peerstore().Addrs(p))

		circuit, err := ma.NewMultiaddr(fmt.Sprintf("/p2p/%s/p2p-circuit", p.Pretty()))
		if err != nil {
			panic(err)
		}

		for _, addr := range addrs {
			pub := addr.Encapsulate(circuit)
			raddrs = append(raddrs, pub)
		}
	}

	ar.cachedAddrs = raddrs
	ar.cachedAddrsExpiry = time.Now().Add(30 * time.Second)

	return raddrs
}

func shuffleRelays(pis []pstore.PeerInfo) {
	for i := range pis {
		j := rand.Intn(i + 1)
		pis[i], pis[j] = pis[j], pis[i]
	}
}

<<<<<<< HEAD
func (ar *AutoRelay) Listen(network.Network, ma.Multiaddr)      {}
func (ar *AutoRelay) ListenClose(network.Network, ma.Multiaddr) {}
func (ar *AutoRelay) Connected(network.Network, network.Conn)      {}
=======
// Notifee
func (ar *AutoRelay) Listen(inet.Network, ma.Multiaddr)      {}
func (ar *AutoRelay) ListenClose(inet.Network, ma.Multiaddr) {}
func (ar *AutoRelay) Connected(inet.Network, inet.Conn)      {}
>>>>>>> 6813fdd0

func (ar *AutoRelay) Disconnected(net network.Network, c network.Conn) {
	p := c.RemotePeer()

	ar.mx.Lock()
	defer ar.mx.Unlock()

	if ar.host.Network().Connectedness(p) == network.Connected {
		// We have a second connection.
		return
	}

	if _, ok := ar.relays[p]; ok {
		delete(ar.relays, p)
		select {
		case ar.disconnect <- struct{}{}:
		default:
		}
	}
}

func (ar *AutoRelay) OpenedStream(network.Network, network.Stream) {}
func (ar *AutoRelay) ClosedStream(network.Network, network.Stream) {}<|MERGE_RESOLUTION|>--- conflicted
+++ resolved
@@ -11,9 +11,9 @@
 
 	autonat "github.com/libp2p/go-libp2p-autonat"
 	_ "github.com/libp2p/go-libp2p-circuit"
-	discovery "github.com/libp2p/go-libp2p-discovery"
 	"github.com/libp2p/go-libp2p-core/network"
 	"github.com/libp2p/go-libp2p-core/peer"
+	discovery "github.com/libp2p/go-libp2p-discovery"
 	pstore "github.com/libp2p/go-libp2p-peerstore"
 	routing "github.com/libp2p/go-libp2p-routing"
 	ma "github.com/multiformats/go-multiaddr"
@@ -201,7 +201,7 @@
 	defer ar.mx.Unlock()
 
 	// make sure we're still connected.
-	if ar.host.Network().Connectedness(pi.ID) != inet.Connected {
+	if ar.host.Network().Connectedness(pi.ID) != network.Connected {
 		return false
 	}
 	ar.relays[pi.ID] = struct{}{}
@@ -303,16 +303,10 @@
 	}
 }
 
-<<<<<<< HEAD
+// Notifee
 func (ar *AutoRelay) Listen(network.Network, ma.Multiaddr)      {}
 func (ar *AutoRelay) ListenClose(network.Network, ma.Multiaddr) {}
-func (ar *AutoRelay) Connected(network.Network, network.Conn)      {}
-=======
-// Notifee
-func (ar *AutoRelay) Listen(inet.Network, ma.Multiaddr)      {}
-func (ar *AutoRelay) ListenClose(inet.Network, ma.Multiaddr) {}
-func (ar *AutoRelay) Connected(inet.Network, inet.Conn)      {}
->>>>>>> 6813fdd0
+func (ar *AutoRelay) Connected(network.Network, network.Conn)   {}
 
 func (ar *AutoRelay) Disconnected(net network.Network, c network.Conn) {
 	p := c.RemotePeer()
