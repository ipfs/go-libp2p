package backpressure_tests

import (
	"context"
	"io"
	"math/rand"
	"testing"
	"time"

	bhost "github.com/libp2p/go-libp2p/p2p/host/basic"

	u "github.com/ipfs/go-ipfs-util"
	logging "github.com/ipfs/go-log"
	"github.com/libp2p/go-libp2p-core/host"
	"github.com/libp2p/go-libp2p-core/network"
	"github.com/libp2p/go-libp2p-core/peer"
	protocol "github.com/libp2p/go-libp2p-core/protocol"
	swarmt "github.com/libp2p/go-libp2p-swarm/testing"
)

var log = logging.Logger("backpressure")

// TestBackpressureStreamHandler tests whether mux handler
// ratelimiting works. Meaning, since the handler is sequential
// it should block senders.
//
// Important note: spdystream (which peerstream uses) has a set
// of n workers (n=spdsystream.FRAME_WORKERS) which handle new
// frames, including those starting new streams. So all of them
// can be in the handler at one time. Also, the sending side
// does not rate limit unless we call stream.Wait()
//
//
// Note: right now, this happens muxer-wide. the muxer should
// learn to flow control, so handlers cant block each other.
func TestBackpressureStreamHandler(t *testing.T) {
	t.Skip(`Sadly, as cool as this test is, it doesn't work
Because spdystream doesnt handle stream open backpressure
well IMO. I'll see about rewriting that part when it becomes
a problem.
`)

	// a number of concurrent request handlers
	limit := 10

	// our way to signal that we're done with 1 request
	requestHandled := make(chan struct{})

	// handler rate limiting
	receiverRatelimit := make(chan struct{}, limit)
	for i := 0; i < limit; i++ {
		receiverRatelimit <- struct{}{}
	}

	// sender counter of successfully opened streams
	senderOpened := make(chan struct{}, limit*100)

	// sender signals it's done (errored out)
	senderDone := make(chan struct{})

	// the receiver handles requests with some rate limiting
	receiver := func(s network.Stream) {
		log.Debug("receiver received a stream")

		<-receiverRatelimit // acquire
		go func() {
			// our request handler. can do stuff here. we
			// simulate something taking time by waiting
			// on requestHandled
			log.Debug("request worker handling...")
			<-requestHandled
			log.Debug("request worker done!")
			receiverRatelimit <- struct{}{} // release
		}()
	}

	// the sender opens streams as fast as possible
	sender := func(host host.Host, remote peer.ID) {
		var s network.Stream
		var err error
		defer func() {
			t.Error(err)
			log.Debug("sender error. exiting.")
			senderDone <- struct{}{}
		}()

		for {
			s, err = host.NewStream(context.Background(), remote, protocol.TestingID)
			if err != nil {
				return
			}

			_ = s
			// if err = s.SwarmStream().Stream().Wait(); err != nil {
			// 	return
			// }

			// "count" another successfully opened stream
			// (large buffer so shouldn't block in normal operation)
			log.Debug("sender opened another stream!")
			senderOpened <- struct{}{}
		}
	}

	// count our senderOpened events
	countStreamsOpenedBySender := func(min int) int {
		opened := 0
		for opened < min {
			log.Debugf("countStreamsOpenedBySender got %d (min %d)", opened, min)
			select {
			case <-senderOpened:
				opened++
			case <-time.After(10 * time.Millisecond):
			}
		}
		return opened
	}

	// count our received events
	// waitForNReceivedStreams := func(n int) {
	// 	for n > 0 {
	// 		log.Debugf("waiting for %d received streams...", n)
	// 		select {
	// 		case <-receiverRatelimit:
	// 			n--
	// 		}
	// 	}
	// }

	testStreamsOpened := func(expected int) {
		log.Debugf("testing rate limited to %d streams", expected)
		if n := countStreamsOpenedBySender(expected); n != expected {
			t.Fatalf("rate limiting did not work :( -- %d != %d", expected, n)
		}
	}

	// ok that's enough setup. let's do it!

	ctx := context.Background()
	h1 := bhost.New(swarmt.GenSwarm(t, ctx))
	h2 := bhost.New(swarmt.GenSwarm(t, ctx))

	// setup receiver handler
	h1.SetStreamHandler(protocol.TestingID, receiver)

	h2pi := h2.Peerstore().PeerInfo(h2.ID())
	log.Debugf("dialing %s", h2pi.Addrs)
	if err := h1.Connect(ctx, h2pi); err != nil {
		t.Fatal("Failed to connect:", err)
	}

	// launch sender!
	go sender(h2, h1.ID())

	// ok, what do we expect to happen? the receiver should
	// receive 10 requests and stop receiving, blocking the sender.
	// we can test this by counting 10x senderOpened requests

	<-senderOpened // wait for the sender to successfully open some.
	testStreamsOpened(limit - 1)

	// let's "handle" 3 requests.
	<-requestHandled
	<-requestHandled
	<-requestHandled
	// the sender should've now been able to open exactly 3 more.

	testStreamsOpened(3)

	// shouldn't have opened anything more
	testStreamsOpened(0)

	// let's "handle" 100 requests in batches of 5
	for i := 0; i < 20; i++ {
		<-requestHandled
		<-requestHandled
		<-requestHandled
		<-requestHandled
		<-requestHandled
		testStreamsOpened(5)
	}

	// success!

	// now for the sugar on top: let's tear down the receiver. it should
	// exit the sender.
	h1.Close()

	// shouldn't have opened anything more
	testStreamsOpened(0)

	select {
	case <-time.After(100 * time.Millisecond):
		t.Error("receiver shutdown failed to exit sender")
	case <-senderDone:
		log.Info("handler backpressure works!")
	}
}

// TestStBackpressureStreamWrite tests whether streams see proper
// backpressure when writing data over the network streams.
func TestStBackpressureStreamWrite(t *testing.T) {

	// senderWrote signals that the sender wrote bytes to remote.
	// the value is the count of bytes written.
	senderWrote := make(chan int, 10000)

	// sender signals it's done (errored out)
	senderDone := make(chan struct{})

	// writeStats lets us listen to all the writes and return
	// how many happened and how much was written
	writeStats := func() (int, int) {
		t.Helper()
		writes := 0
		bytes := 0
		for {
			select {
			case n := <-senderWrote:
				writes++
				bytes = bytes + n
			default:
				log.Debugf("stats: sender wrote %d bytes, %d writes", bytes, writes)
				return bytes, writes
			}
		}
	}

	// sender attempts to write as fast as possible, signaling on the
	// completion of every write. This makes it possible to see how
	// fast it's actually writing. We pair this with a receiver
	// that waits for a signal to read.
	sender := func(s network.Stream) {
		defer func() {
			s.Close()
			senderDone <- struct{}{}
		}()

		// ready a buffer of random data
		buf := make([]byte, 65536)
		u.NewTimeSeededRand().Read(buf)

		for {
			// send a randomly sized subchunk
			from := rand.Intn(len(buf) / 2)
			to := rand.Intn(len(buf) / 2)
			sendbuf := buf[from : from+to]

			n, err := s.Write(sendbuf)
			if err != nil {
				log.Debug("sender error. exiting:", err)
				return
			}

			log.Debugf("sender wrote %d bytes", n)
			select {
			case senderWrote <- n:
			default:
				t.Error("sender wrote channel full")
			}
		}
	}

	// receive a number of bytes from a stream.
	// returns the number of bytes written.
<<<<<<< HEAD
	receive := func(s network.Stream, expect int) {
=======
	receive := func(s inet.Stream, expect int) {
		t.Helper()
>>>>>>> 6813fdd0
		log.Debugf("receiver to read %d bytes", expect)
		rbuf := make([]byte, expect)
		n, err := io.ReadFull(s, rbuf)
		if err != nil {
			t.Error("read failed:", err)
		}
		if expect != n {
			t.Errorf("read len differs: %d != %d", expect, n)
		}
	}

	// ok let's do it!

	// setup the networks
	ctx := context.Background()
	h1 := bhost.New(swarmt.GenSwarm(t, ctx))
	h2 := bhost.New(swarmt.GenSwarm(t, ctx))

	// setup sender handler on 1
	h1.SetStreamHandler(protocol.TestingID, sender)

	h2pi := h2.Peerstore().PeerInfo(h2.ID())
	log.Debugf("dialing %s", h2pi.Addrs)
	if err := h1.Connect(ctx, h2pi); err != nil {
		t.Fatal("Failed to connect:", err)
	}

	// open a stream, from 2->1, this is our reader
	s, err := h2.NewStream(context.Background(), h1.ID(), protocol.TestingID)
	if err != nil {
		t.Fatal(err)
	}

	// let's make sure r/w works.
	testSenderWrote := func(bytesE int) {
		t.Helper()
		bytesA, writesA := writeStats()
		if bytesA != bytesE {
			t.Errorf("numbers failed: %d =?= %d bytes, via %d writes", bytesA, bytesE, writesA)
		}
	}

	// trigger lazy connection handshaking
	_, err = s.Read(nil)
	if err != nil {
		t.Fatal(err)
	}

	// 500ms rounds of lockstep write + drain
	roundsStart := time.Now()
	roundsTotal := 0
	for roundsTotal < (2 << 20) {
		// let the sender fill its buffers, it will stop sending.
		<-time.After(time.Second)
		b, _ := writeStats()
		testSenderWrote(0)
		<-time.After(100 * time.Millisecond)
		testSenderWrote(0)

		// drain it all, wait again
		receive(s, b)
		roundsTotal = roundsTotal + b
	}
	roundsTime := time.Since(roundsStart)

	// now read continously, while we measure stats.
	stop := make(chan struct{})
	contStart := time.Now()

	go func() {
		for {
			select {
			case <-stop:
				return
			default:
				receive(s, 2<<15)
			}
		}
	}()

	contTotal := 0
	for contTotal < (2 << 20) {
		n := <-senderWrote
		contTotal += n
	}
	stop <- struct{}{}
	contTime := time.Since(contStart)

	// now compare! continuous should've been faster AND larger
	if roundsTime < contTime {
		t.Error("continuous should have been faster")
	}

	if roundsTotal < contTotal {
		t.Error("continuous should have been larger, too!")
	}

	// and a couple rounds more for good measure ;)
	for i := 0; i < 3; i++ {
		// let the sender fill its buffers, it will stop sending.
		<-time.After(time.Second)
		b, _ := writeStats()
		testSenderWrote(0)
		<-time.After(100 * time.Millisecond)
		testSenderWrote(0)

		// drain it all, wait again
		receive(s, b)
	}

	// this doesn't work :(:
	// // now for the sugar on top: let's tear down the receiver. it should
	// // exit the sender.
	// n1.Close()
	// testSenderWrote(0)
	// testSenderWrote(0)
	// select {
	// case <-time.After(2 * time.Second):
	// 	t.Error("receiver shutdown failed to exit sender")
	// case <-senderDone:
	// 	log.Info("handler backpressure works!")
	// }
}<|MERGE_RESOLUTION|>--- conflicted
+++ resolved
@@ -263,12 +263,8 @@
 
 	// receive a number of bytes from a stream.
 	// returns the number of bytes written.
-<<<<<<< HEAD
 	receive := func(s network.Stream, expect int) {
-=======
-	receive := func(s inet.Stream, expect int) {
 		t.Helper()
->>>>>>> 6813fdd0
 		log.Debugf("receiver to read %d bytes", expect)
 		rbuf := make([]byte, expect)
 		n, err := io.ReadFull(s, rbuf)
